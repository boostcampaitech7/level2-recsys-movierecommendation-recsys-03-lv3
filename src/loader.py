import os

import numpy as np
import pandas as pd
import torch

from argparse import Namespace
from sklearn.model_selection import train_test_split
from torch.utils.data import DataLoader, RandomSampler, SequentialSampler

from src.dataset import ContextDataset
from src.preprocessing import (
    filter_top_k_by_count, 
    label_encoding, 
    multi_hot_encoding, 
    preprocess_title,
    negative_sampling, 
    pivot_count, 
    merge_dataset, 
    fill_na, 
    replace_duplication
)

def load_dataset(args: Namespace) -> pd.DataFrame:
    """
    데이터셋을 불러와 전처리 후 학습 데이터로 사용할 데이터프레임을 완성하는 함수

    Args:
        args (Namespace): parser.parse_args()에서 반환되는 Namespace 객체

    Returns:
        pd.DataFrame: 전처리 완료 후 병합된 데이터프레임
    """
    # 학습 데이터 불러오기
    train_ratings = pd.read_csv(os.path.join(args.data_path, "train_ratings.csv"))

    # 아이템 side information 불러오기
    years = pd.read_csv(os.path.join(args.data_path, "years.tsv"), sep="\t")
    writers = pd.read_csv(os.path.join(args.data_path, "writers.tsv"), sep="\t")
    titles = pd.read_csv(os.path.join(args.data_path, "titles.tsv"), sep="\t")
    genres = pd.read_csv(os.path.join(args.data_path, "genres.tsv"), sep="\t")
    directors = pd.read_csv(os.path.join(args.data_path, "directors.tsv"), sep="\t")

    # 전처리: genre, director, writer의 상위 k개의 범주 레벨만 남기기
    # 이 때, 상위 k개는 빈도수 기준으로 내림차순으로 정해진다.
    _genres = filter_top_k_by_count(genres, sel_col="genre", pivot_col="item", top_k=4, ascending=args.preprocessing.ascending)
    _directors = filter_top_k_by_count(directors, sel_col="director", pivot_col="item", top_k=2)
    _writers = filter_top_k_by_count(writers, sel_col="writer", pivot_col="item", top_k=2)

    # 전처리: genre, director, writer 인코딩
    if args.preprocessing.is_array:
        if args.preprocessing.encoding == "label":
            _genres = label_encoding(genres, label_col="genre", pivot_col="item")
        else:
            _genres = multi_hot_encoding(genres, label_col="genre", pivot_col="item")
        _directors = label_encoding(directors, label_col="director", pivot_col="item")
        _writers = label_encoding(writers, label_col="writer", pivot_col="item")
    else:
        _genres = label_encoding(genres, label_col="genre")
        _directors = label_encoding(directors, label_col="director")
        _writers = label_encoding(writers, label_col="writer")
    
    # side information 데이터 item 기준으로 병합
    item_df = merge_dataset(titles, years, _genres, _directors, _writers)

    # 결측치 처리: side information 데이터를 병합하며서 생겨난 결측치 대체
<<<<<<< HEAD
    item_df = fill_na(args, item_df, col="director") # 계층 구조면 -1, 배열 구조면 [-1]로 결측치 대체
    # item_df = fill_na(item_df, col="writer") # 계층 구조면 -1, 배열 구조면 [-1]로 결측치 대체
=======
    item_df = fill_na(args, item_df, col="director") # [-1]로 결측치 대체
    # item_df = fill_na(item_df, col="writer") # [-1]로 결측치 대체
>>>>>>> fc97fe7d
    item_df = fill_na(args, item_df, col="year") # title의 괄호 안 연도를 추출해 결측치 대체

    # 전처리: 정규표현식 활용한 title 텍스트 전처리
    item_df = preprocess_title(item_df)

    # 전처리: 같은 영화인데 다른 item ID 값을 갖는 데이터 전처리
    train_ratings, item_df = replace_duplication(train_ratings, item_df)

    # 계층 구조 데이터프레임을 배열 구조 데이터프레임으로 변환
    # if args.preprocessing.tree2array:
    #     item_df = tree2array(item_df, is_array=args.preprocessing.tree2array)

    # 전처리가 끝난 train_ratings와 item_df를 병합
    merged_train_df = pd.merge(train_ratings, item_df, on="item", how="left")

    # negative sampling
    if args.preprocessing.negative_sampling:
        merged_train_df = negative_sampling(merged_train_df, "user", "item", num_negative=5, na_list=merged_train_df.columns[3:])
        
    # 파생변수 추가: 아이템별 리뷰 수(num_reviews_item)
    merged_train_df = pivot_count(merged_train_df, pivot_col="item", col_name="num_reviews_item")

    # (user, item, time)이 중복되는 경우 제거
    # 같은 유저가 같은 아이템을 재평가(2번 이상 평가)한 사실을 시간이 다른 것으로 확인할 수 있었다.
    if args.preprocessing.is_array:
        merged_train_df = merged_train_df.drop_duplicates(["user", "item", "time"], ignore_index=True)

    return merged_train_df


def data_split(args: Namespace, data: pd.DataFrame) -> tuple[pd.DataFrame, pd.DataFrame, pd.DataFrame, pd.DataFrame]:
    if args.preprocessing.negative_sampling:
        X_train, X_valid, y_train, y_valid = train_test_split(
            data.drop(columns="review"),
            data["review"],
            test_size=0.2,
            random_state=args.seed,
            shuffle=True
        )
        return X_train, X_valid, y_train, y_valid    
    else:
        X_train, X_valid = train_test_split(
            data,
            test_size=0.2,
            random_state=args.seed,
            shuffle=True
        )
        return X_train, X_valid


def data_loader(
<<<<<<< HEAD
=======
    data: pd.DataFrame,
>>>>>>> fc97fe7d
    cat_features: list[str],
    batch_size: int, 
    X_data: pd.DataFrame = None,
    y_data: pd.DataFrame = None,
    shuffle: bool = True
) -> DataLoader:
    """
    최적화된 데이터 로더 생성 함수

    Args:
<<<<<<< HEAD
        cat_feautures (list): 범주형 변수 이름 리스트
        batch_size (int): 배치의 크기
        X_data (pd.DataFrame): X 데이터프레임. 디폴트는 None
        y_data (pd.DataFrame): y 데이터프레임. 디폴트는 None
        shuffle (bool): 데이터 셔플 유무. 디폴트는 True
=======
        data (pd.DataFrame): 학습, 검증, 테스트 데이터프레임
        cat_feautures (list): 범주형 변수 이름 리스트.
        batch_size (int): 배치 크기
        shuffle (bool): 배치 셔플 유무. 디폴트는 True
>>>>>>> fc97fe7d

    Returns:
        DataLoader: torch.utils의 DataLoader 객체
    """
    # "title" 열 제거 후 NumPy 배열로 변환 (전체 데이터 한 번에 처리)
<<<<<<< HEAD
    X_data = X_data.drop("title", axis=1)
    cat_data = X_data.loc[:, cat_features]
=======
    data = data.drop("title", axis=1)
    cat_data = data.loc[:, cat_features]
>>>>>>> fc97fe7d
    cat_data_np = cat_data.to_numpy()

    # 고유값 오프셋 계산
    unique_counts = [0] + np.cumsum([len(np.unique(cat_data_np[:, i])) for i in range(cat_data_np.shape[1])]).tolist()

    # 데이터 오프셋 추가 (벡터화 처리)
    for i in range(cat_data_np.shape[1]):
        cat_data_np[:, i] += unique_counts[i]

    # X와 y 텐서 변환
    X = torch.cat([
<<<<<<< HEAD
        torch.tensor(cat_data_np, dtype=torch.float32),
        torch.tensor(X_data.drop(cat_features, axis=1).values, dtype=torch.float32)
    ], axis=1)
    if y_data is not None:
        y = torch.tensor(y_data.values, dtype=torch.float32)
    else:
        y = None

    dataset = ContextDataset(X, y)
    dataloader = DataLoader(dataset, batch_size=batch_size, shuffle=shuffle)
    
    return dataloader
=======
        torch.tensor(cat_data_np[:, :-1], dtype=torch.float32),
        torch.tensor(data.drop(cat_features, axis=1).values, dtype=torch.float32)
    ], axis=1)  # 마지막 열 제외
    y = torch.tensor(cat_data_np[:, -1], dtype=torch.float32)  # 마지막 열

    # 데이터셋 및 데이터로더 생성
    dataset = ContextDataset(X, y)
    dataloader = DataLoader(dataset, batch_size=batch_size, shuffle=shuffle)

    return dataloader


    # y = list(data.loc[:,"review"])
    # X = torch.tensor(data.drop(["title", "review"], axis=1).values)

    # dataset = ContextDataset(X, y)
    # dataloader = DataLoader(dataset, batch_size=batch_size, shuffle=shuffle)

    # return dataloader
>>>>>>> fc97fe7d
<|MERGE_RESOLUTION|>--- conflicted
+++ resolved
@@ -64,13 +64,8 @@
     item_df = merge_dataset(titles, years, _genres, _directors, _writers)
 
     # 결측치 처리: side information 데이터를 병합하며서 생겨난 결측치 대체
-<<<<<<< HEAD
     item_df = fill_na(args, item_df, col="director") # 계층 구조면 -1, 배열 구조면 [-1]로 결측치 대체
     # item_df = fill_na(item_df, col="writer") # 계층 구조면 -1, 배열 구조면 [-1]로 결측치 대체
-=======
-    item_df = fill_na(args, item_df, col="director") # [-1]로 결측치 대체
-    # item_df = fill_na(item_df, col="writer") # [-1]로 결측치 대체
->>>>>>> fc97fe7d
     item_df = fill_na(args, item_df, col="year") # title의 괄호 안 연도를 추출해 결측치 대체
 
     # 전처리: 정규표현식 활용한 title 텍스트 전처리
@@ -122,10 +117,6 @@
 
 
 def data_loader(
-<<<<<<< HEAD
-=======
-    data: pd.DataFrame,
->>>>>>> fc97fe7d
     cat_features: list[str],
     batch_size: int, 
     X_data: pd.DataFrame = None,
@@ -136,30 +127,18 @@
     최적화된 데이터 로더 생성 함수
 
     Args:
-<<<<<<< HEAD
         cat_feautures (list): 범주형 변수 이름 리스트
         batch_size (int): 배치의 크기
         X_data (pd.DataFrame): X 데이터프레임. 디폴트는 None
         y_data (pd.DataFrame): y 데이터프레임. 디폴트는 None
         shuffle (bool): 데이터 셔플 유무. 디폴트는 True
-=======
-        data (pd.DataFrame): 학습, 검증, 테스트 데이터프레임
-        cat_feautures (list): 범주형 변수 이름 리스트.
-        batch_size (int): 배치 크기
-        shuffle (bool): 배치 셔플 유무. 디폴트는 True
->>>>>>> fc97fe7d
 
     Returns:
         DataLoader: torch.utils의 DataLoader 객체
     """
     # "title" 열 제거 후 NumPy 배열로 변환 (전체 데이터 한 번에 처리)
-<<<<<<< HEAD
     X_data = X_data.drop("title", axis=1)
     cat_data = X_data.loc[:, cat_features]
-=======
-    data = data.drop("title", axis=1)
-    cat_data = data.loc[:, cat_features]
->>>>>>> fc97fe7d
     cat_data_np = cat_data.to_numpy()
 
     # 고유값 오프셋 계산
@@ -171,7 +150,6 @@
 
     # X와 y 텐서 변환
     X = torch.cat([
-<<<<<<< HEAD
         torch.tensor(cat_data_np, dtype=torch.float32),
         torch.tensor(X_data.drop(cat_features, axis=1).values, dtype=torch.float32)
     ], axis=1)
@@ -183,25 +161,4 @@
     dataset = ContextDataset(X, y)
     dataloader = DataLoader(dataset, batch_size=batch_size, shuffle=shuffle)
     
-    return dataloader
-=======
-        torch.tensor(cat_data_np[:, :-1], dtype=torch.float32),
-        torch.tensor(data.drop(cat_features, axis=1).values, dtype=torch.float32)
-    ], axis=1)  # 마지막 열 제외
-    y = torch.tensor(cat_data_np[:, -1], dtype=torch.float32)  # 마지막 열
-
-    # 데이터셋 및 데이터로더 생성
-    dataset = ContextDataset(X, y)
-    dataloader = DataLoader(dataset, batch_size=batch_size, shuffle=shuffle)
-
-    return dataloader
-
-
-    # y = list(data.loc[:,"review"])
-    # X = torch.tensor(data.drop(["title", "review"], axis=1).values)
-
-    # dataset = ContextDataset(X, y)
-    # dataloader = DataLoader(dataset, batch_size=batch_size, shuffle=shuffle)
-
-    # return dataloader
->>>>>>> fc97fe7d
+    return dataloader