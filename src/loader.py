# src/loader.py

import os

import numpy as np
import pandas as pd
import torch

from argparse import Namespace
from typing import Union
from scipy.sparse import csr_matrix
from sklearn.model_selection import train_test_split
from torch.utils.data import Dataset, DataLoader

from src.preprocessing import (
    filter_top_k_by_count,
    label_encoding,
    multi_hot_encoding,
    preprocess_title,
    negative_sampling,
    pivot_count,
    merge_dataset,
    fill_na,
    id2idx,
    idx2id,
    df2mat
)


def load_dataset(args: Namespace) -> pd.DataFrame:
    """
    데이터셋을 불러와 전처리 후 학습 데이터로 사용할 데이터프레임을 완성하는 함수

    Args:
<<<<<<< HEAD
        args (Namespace): parser.parse_args()에서 반환된 Namespace 객체
=======
        args (Namespace): parser.parse_args()에서 반횐된 Namespace 객체
>>>>>>> 7e50e787

    Returns:
        pd.DataFrame: 전처리 완료 후 병합된 데이터프레임
    """
    # 학습 데이터 불러오기
    train_ratings = pd.read_csv(os.path.join(args.data_path, "train_ratings.csv"))

    # 아이템 side information 불러오기
    years = pd.read_csv(os.path.join(args.data_path, "years.tsv"), sep="\t")
    writers = pd.read_csv(os.path.join(args.data_path, "writers.tsv"), sep="\t")
    titles = pd.read_csv(os.path.join(args.data_path, "titles.tsv"), sep="\t")
    genres = pd.read_csv(os.path.join(args.data_path, "genres.tsv"), sep="\t")
    directors = pd.read_csv(os.path.join(args.data_path, "directors.tsv"), sep="\t")

    # 전처리: genre, director, writer의 상위 k개의 범주 레벨만 남기기
    # 이 때, 상위 k개는 빈도수 기준으로 내림차순으로 정해진다.
    _genres = filter_top_k_by_count(genres, sel_col="genre", pivot_col="item", top_k=4, ascending=args.preprocessing.ascending)
    _directors = filter_top_k_by_count(directors, sel_col="director", pivot_col="item", top_k=2)
    _writers = filter_top_k_by_count(writers, sel_col="writer", pivot_col="item", top_k=2)

    # 전처리: genre, director, writer 인코딩
    if args.preprocessing.is_array:
        if args.preprocessing.encoding == "label":
            _genres = label_encoding(genres, label_col="genre", pivot_col="item")
        else:
            _genres = multi_hot_encoding(genres, label_col="genre", pivot_col="item")
        _directors = label_encoding(directors, label_col="director", pivot_col="item")
        _writers = label_encoding(writers, label_col="writer", pivot_col="item")
    else:
        _genres = label_encoding(genres, label_col="genre")
        _directors = label_encoding(directors, label_col="director")
        _writers = label_encoding(writers, label_col="writer")

    # side information 데이터 item 기준으로 병합
    item_df = merge_dataset(titles, years, _genres, _directors, _writers)

    # 결측치 처리: side information 데이터를 병합하며서 생겨난 결측치 대체
    item_df = fill_na(args, item_df, col="director")  # 계층 구조면 -1, 배열 구조면 [-1]로 결측치 대체
    item_df = fill_na(args, item_df, col="writer")  # 계층 구조면 -1, 배열 구조면 [-1]로 결측치 대체
    item_df = fill_na(args, item_df, col="year")  # title의 괄호 안 연도를 추출해 결측치 대체

    # 전처리: 정규표현식 활용한 title 텍스트 전처리
    item_df = preprocess_title(item_df)

    # 전처리가 끝난 train_ratings와 item_df를 병합
    merged_train_df = pd.merge(train_ratings, item_df, on="item", how="left")

    # negative sampling
    if args.preprocessing.negative_sampling:
        merged_train_df = negative_sampling(
            merged_train_df,
            user_col="user",
            item_col="item",
            num_negative=50,
            na_list=merged_train_df.columns[3:]
        )

    # 파생변수 추가: 아이템별 리뷰 수(num_reviews_item)
    merged_train_df = pivot_count(merged_train_df, pivot_col="item", col_name="num_reviews_item")

    # (user, item, time)이 중복되는 경우 제거
    # 같은 유저가 같은 아이템을 재평가(2번 이상 평가)한 사실을 시간이 다른 것으로 확인할 수 있었다.
    if args.preprocessing.is_array:
        merged_train_df = merged_train_df.drop_duplicates(["user", "item", "time"], ignore_index=True)

    return merged_train_df


class Loader:
    def __init__(
        self,
        args,
    ):
        self.args = args

    def load_data():
        raise NotImplementedError


class DeepFM(Loader):
    def __init__(
        self,
        args,
    ):
        super(DeepFM, self).__init__(
            args,
        )

    def load_data(self):
        """
        데이터를 불러와 학습/테스트 데이터로 분할한 후 학습 및 평가를 위한 데이터셋 준비를 하는 메서드

        Returns:
            tuple[
                DataLoader,
                DataLoader,
                DataLoader,
                set[int, int],
                dict[int, int],
                dict[int, int],
                list[pd.columns]
            ]: 학습 및 평가에 필요한 데이터셋 및 딕셔너리 모음
        """
        data_path = os.path.join(self.args.output_path, "merged_train_df.csv")
        if not os.path.isfile(data_path):
            merged_train_df = load_dataset(self.args)
            merged_train_df.to_csv(data_path, index=False)
        else:
            merged_train_df = pd.read_csv(data_path)

        merged_train_df, user_to_idx, item_to_idx = id2idx(merged_train_df)
        idx_to_user = {v: k for k, v in user_to_idx.items()}
        idx_to_item = {v + len(user_to_idx): k for k, v in item_to_idx.items()}

        merged_train_df.drop(columns=["title", "genre", "director", "time", "year", "num_reviews_item"], inplace=True)
        input_dims = merged_train_df.drop(columns=["review"]).nunique().tolist()
        self.args.model_args.DeepFM.input_dims = input_dims

        X_train, X_valid, y_train, y_valid = self.data_split(self.args, merged_train_df)
        X_all, y_all = merged_train_df.drop(columns=["review"]), merged_train_df["review"]

        seen_data = X_train.loc[y_train[y_train == 1].index]
        seen_data["item"] = seen_data["item"] + len(idx_to_user)
        seen_items = seen_data.groupby("user")["item"].apply(list).to_dict()

        train_loader = self.data_loader(["user", "item"], 1024, X_train, y_train, True)
        valid_loader = self.data_loader(["user", "item"], 512, X_valid, y_valid, False)
        test_loader = self.data_loader(["user", "item"], 1024, X_all, y_all, False)

        return train_loader, valid_loader, test_loader, seen_items, idx_to_user, idx_to_item, list(merged_train_df.columns)

    def data_split(
            self,
            args: Namespace, 
            data: pd.DataFrame
        ) -> Union[tuple[pd.DataFrame, pd.DataFrame, pd.DataFrame, pd.DataFrame], tuple[pd.DataFrame, pd.DataFrame]]:
        """
        주어진 데이터프레임을 학습/테스트 데이터로 분할하는 메서드

        Args:
<<<<<<< HEAD
            args (Namespace): parser.parse_args()에서 반환된 Namespace 객체
=======
            args (Namespace): parser.parse_args()에서 반횐된 Namespace 객체
>>>>>>> 7e50e787
            data (pd.DataFrame): 분할하려는 데이터프레임

        Returns:
            Union[
                tuple[pd.DataFrame, pd.DataFrame, pd.DataFrame, pd.DataFrame], 
                tuple[pd.DataFrame, pd.DataFrame]
            ]: 분할된 학습/테스트 데이터프레임
        """
        # 사용자별로 데이터를 그룹화
        grouped = data.groupby("user")

        train_list = []
        valid_list = []

        # 각 사용자 그룹에서 훈련과 검증 세트를 나누기
        for _, group in grouped:
            if args.preprocessing.negative_sampling:
                X_train, X_valid, y_train, y_valid = train_test_split(
                    group.drop(columns="review"),
                    group["review"],
                    test_size=0.2,
                    random_state=args.seed,
                    shuffle=True
                )
                train_list.append(pd.concat([X_train, y_train], axis=1))
                valid_list.append(pd.concat([X_valid, y_valid], axis=1))
            else:
                X_train, X_valid = train_test_split(
                    group,
                    test_size=0.2,
                    random_state=args.seed,
                    shuffle=True
                )
                train_list.append(X_train)
                valid_list.append(X_valid)

        # 리스트를 데이터프레임으로 결합
        X_train = pd.concat(train_list, ignore_index=True)
        X_valid = pd.concat(valid_list, ignore_index=True)

        # y 값이 포함된 경우, y_train과 y_valid를 생성
        if args.preprocessing.negative_sampling:
            y_train = X_train.pop("review")
            y_valid = X_valid.pop("review")

            return X_train, X_valid, y_train, y_valid
        else:
            return X_train, X_valid

    def data_loader(
        self,
        cat_features: list[str],
        batch_size: int,
        X_data: pd.DataFrame = None,
        y_data: pd.DataFrame = None,
        shuffle: bool = True
    ) -> DataLoader:
        """
        최적화된 데이터 로더 생성 메서드

        Args:
            cat_feautures (list): 범주형 데이터 이름 리스트
            batch_size (int): 배치의 크기
            X_data (pd.DataFrame): X 데이터프레임. 기본값은 None
            y_data (pd.DataFrame): y 데이터프레임. 기본값은 None
            shuffle (bool): 데이터 셔플 유무. 기본값은 True

        Returns:
            DataLoader: torch.utils의 DataLoader 객체
        """
        # NumPy 배열로 변환 (전체 데이터 한 번에 처리)
        cat_data = X_data.loc[:, cat_features]
        cat_data_np = cat_data.to_numpy()

        # 고유값 오프셋 계산
        unique_counts = [0] + np.cumsum([len(np.unique(cat_data_np[:, i])) for i in range(cat_data_np.shape[1])]).tolist()

        # 데이터 오프셋 추가 (벡터화 처리)
        for i in range(cat_data_np.shape[1]):
            cat_data_np[:, i] += unique_counts[i]

        # X와 y 텐서 변환
        X = torch.cat([
            torch.tensor(cat_data_np, dtype=torch.float32),
            torch.tensor(X_data.drop(cat_features, axis=1).values, dtype=torch.float32)
        ], axis=1)

        if y_data is not None:
            y = torch.tensor(y_data.values, dtype=torch.float32)
        else:
            y = None

        dataset = ContextDataset(X, y)
        if batch_size == 0:
            batch_size = len(dataset)

        dataloader = DataLoader(dataset, batch_size=batch_size, shuffle=shuffle)

        return dataloader


class EASE(Loader):
    def __init__(
        self,
        args,
    ):
        super(EASE, self).__init__(
            args,
        )

    def load_data(
            self
        ) -> tuple[csr_matrix, csr_matrix, csr_matrix, csr_matrix, dict[int, int], dict[int, int], list[str, str]]:
        """
        데이터를 불러와 학습/테스트 데이터로 분할한 후 학습 및 평가를 위한 데이터셋 준비를 하는 메서드

        Returns:
            tuple[
                csr_matrix,
                csr_matrix,
                csr_matrix,
                csr_matrix,
                dict[int, int],
                dict[int, int],
                list[str, str]
            ]: 학습 및 평가에 필요한 데이터셋 및 딕셔너리 모음
        """
        # 데이터 불러오기
        ratings = pd.read_csv(os.path.join(self.args.data_path, "train_ratings.csv"))
        feature_list = ["user", "item"]

        # 데이터 분할
        train_data, test_data = self.train_test_split(ratings, split_ratio=0.8)

        # 원본/학습/테스트 데이터의 유저, 아이템 ID를 인덱스로 변환
        ratings, user_to_idx, item_to_idx, num_users, num_items = id2idx(ratings)
        train_data, _, _, _, _ = id2idx(train_data)
        test_data, _, _, _, _ = id2idx(test_data)
        self.args.model_args.MultiVAE.input_dim = num_items

        # 원본/학습/테스트 데이터의 희소 행렬 생성
        interaction_matrix = df2mat(ratings, num_users, num_items)
        train_data = df2mat(train_data, num_users, num_items)
        test_data = df2mat(test_data, num_users, num_items)

        # 이후 인덱스를 유저, 아이템 ID로 되돌리기 위한 딕셔너리 저장
        idx_to_user, idx_to_item = idx2id(user_to_idx, item_to_idx)

        return train_data, test_data, interaction_matrix, train_data, idx_to_user, idx_to_item, feature_list

    def train_test_split(
            self,
            data: pd.DataFrame,
            split_ratio: float = 0.8
        ) -> tuple[pd.DataFrame, pd.DataFrame]:
        """
        주어진 데이터를 유저별로 시간순으로 정렬 후, 1 - split_ratio만큼 최근 데이터를 테스트 데이터로 분할하는 메서드

        Args:
            data (pd.DataFrame): 유저(user), 아이템(item), 평가 시간(time)을 column으로 갖는 데이터프레임
            split_ratio (float, optional): train_data로 만들 비율. 디폴트는 0.8

        Returns:
            tuple[pd.DataFrame, pd.DataFrame]: 분할된 학습/테스트 데이터프레임
        """
        train_data = []
        test_data = []

        # 유저별 시간순으로 split_ratio만큼 train data로, 1 - split_ratio만큼 test data로 분할
        for _, group in data.groupby("user"):
            split_idx = int(len(group) * split_ratio)  # 제공된 데이터는 이미 시간순으로 정렬되어 있는 데이터
            train_data.append(group.iloc[:split_idx])
            test_data.append(group.iloc[split_idx:])

        train_data = pd.concat(train_data).reset_index(drop=True)
        test_data = pd.concat(test_data).reset_index(drop=True)

        return train_data, test_data


class EASER(EASE):
    def __init__(
        self,
        args,
    ):
        super(EASER, self).__init__(
            args,
        )


class MultiVAE(EASE):
    def __init__(
        self,
        args,
    ):
        super(MultiVAE, self).__init__(
            args,
        )


class ContextDataset(Dataset):
    def __init__(self, X: torch.Tensor, y: torch.Tensor):
        self.X = X.long()
        self.y = y.long()

    def __len__(self):
        return self.y.size(0)

    def __getitem__(self, index: int):
        if self.y is None:
            return self.X[index]
        else:
            return self.X[index], self.y[index]<|MERGE_RESOLUTION|>--- conflicted
+++ resolved
@@ -32,11 +32,7 @@
     데이터셋을 불러와 전처리 후 학습 데이터로 사용할 데이터프레임을 완성하는 함수
 
     Args:
-<<<<<<< HEAD
-        args (Namespace): parser.parse_args()에서 반환된 Namespace 객체
-=======
         args (Namespace): parser.parse_args()에서 반횐된 Namespace 객체
->>>>>>> 7e50e787
 
     Returns:
         pd.DataFrame: 전처리 완료 후 병합된 데이터프레임
@@ -177,11 +173,7 @@
         주어진 데이터프레임을 학습/테스트 데이터로 분할하는 메서드
 
         Args:
-<<<<<<< HEAD
-            args (Namespace): parser.parse_args()에서 반환된 Namespace 객체
-=======
             args (Namespace): parser.parse_args()에서 반횐된 Namespace 객체
->>>>>>> 7e50e787
             data (pd.DataFrame): 분할하려는 데이터프레임
 
         Returns:
