import os
import re
import pandas as pd
import numpy as np
import matplotlib.pyplot as plt
import seaborn as sns
from sklearn.preprocessing import MultiLabelBinarizer
from tqdm import tqdm
from typing import Tuple


# 피벗별로 상위 k개의 레벨만 남기기
def filter_top_k_by_count(
        df: pd.DataFrame,
        sel_col: str,
        pivot_col: str,
        top_k: int,
        ascending: bool = False
    ) -> pd.DataFrame:
    """아이템별 범주를 인기 순으로 k개만 추출합니다.

    Args:
        df (pd.DataFrame): 원본 데이터프레임
        sel_col (str): 범주형 데이터 열 이름
        pivot_col (str): 기준으로 할 열 이름
        top_k (int): 몇 개를 추출할지 결정하는 정수
        ascending (bool, optional): 추출 기준을 오름차순으로 할 지 여부. False가 기본값임.

    Returns:
        pd.DataFrame: 전처리가 완료된 데이터프레임
    """
    # 1. 레벨별 전체 등장 빈도 계산
    col_count = df[sel_col].value_counts().reset_index()
    col_count.columns = [sel_col, "count"]
    
    # 2. 원본 데이터프레임에 레벨 count 추가
    df = df.merge(col_count, on=sel_col)
    
    # 3. 각 피벗별로 상위 N개의 레벨 남기기
    filtered_df = df.groupby(pivot_col).apply(
        (lambda x: x.nsmallest(top_k, "count")) if ascending else (lambda x: x.nlargest(top_k, "count"))
    ).reset_index(drop=True)
    
    # 4. count 열 제거 후 결과 반환
    result_df = filtered_df.drop(columns=["count"])
    
    return result_df

def label_encoding(
        df: pd.DataFrame,
        label_col: str,
        pivot_col: str = None,
    ) -> pd.DataFrame:
    """데이터프레임에 라벨 인코딩을 적용합니다.

    Args:
        df (pd.DataFrame): 원본 데이터프레임
        label_col (str): 인코딩을 할 열의 이름
        pivot_col (str): 배열 형태로 나타낼 때의 기준 열의 이름. None으로 입력하면 계층적 표현으로 반환.

    Returns:
        pd.DataFrame: 인코딩이 적용된 데이터프레임
    """
    # 범주형 자료를 수치형으로 변환
    array, _ = pd.factorize(df[label_col])
    
    # 변환된 값으로 새로운 데이터프레임 생성
    # tmp_df = df.assign(**{label_col: array})
    tmp_df = df.copy()
    tmp_df[label_col] = array

    if pivot_col != None:
        # 리스트 형태로 변환 후 데이터프레임 반환
        grouped_df = tmp_df.groupby(pivot_col)[label_col].apply(list)
        result_df = pd.merge(tmp_df["item"], grouped_df, on="item", how="left")
        return result_df
    else:
        return tmp_df

# 함수 정의: 멀티-핫-인코딩 하기
def multi_hot_encoding(df: pd.DataFrame,
                       label_col: str,
                       pivot_col: str
                       ) -> pd.DataFrame:
    """
    범주형 데이터에서 여러 개의 선택 가능한 값을 이진 벡터(binary vector)로 변환합니다.

    Args:
        df (pd.DataFrame): pivot_col과 label_col을 column으로 갖는 데이터프레임
        label_col (str): 데이터프레임에서 멀티 핫 인코딩을 적용할 범주형 변수명
        pivot_col (str): 데이터프레임에서 그룹화할 기준이 되는 변수명

    Returns:
        pd.DataFrame: 멀티-핫-인코딩이 완료된 데이터프레임 반환.
    """

    # 1. pivot_col별 label_col을 리스트로 묶기
    grouped_df = df.groupby(pivot_col)[label_col].apply(lambda x: list(x)).reset_index()

    # 2. MultiLabelBinarizer를 사용하여 멀티 핫 인코딩 수행
    mlb = MultiLabelBinarizer()
    multi_hot_encoded = mlb.fit_transform(grouped_df[label_col])

    # 3. 결과를 데이터프레임으로 변환
    multi_hot_df = pd.DataFrame(multi_hot_encoded, columns=mlb.classes_)

    # 4. 원본 데이터프레임과 결합
    result_df = pd.concat([grouped_df[pivot_col], multi_hot_df], axis=1)

    return result_df

# 정규표현식을 활용한 title 텍스트 전처리 함수
def preprocess_title(title_df: pd.Series) -> pd.Series:
    """정규 표현식을 이용해 title 변수의 텍스트를 전처리합니다.

    Args:
        title_df (pd.DataFrame): title 변수 열

    Returns:
        pd.DataFrame: 전처리가 완료된 title 변수
    """
    # 1. 따옴표(”, ‘) 제거
    title_df = re.sub(r'^[\'"](.*)[\'"]$', r'\1', title_df)
    
    # 2. 영문 제목만 추출
    title_df = re.match(r'^[^(]+', title_df).group().strip() if re.match(r'^[^(]+', title_df) else title_df
    
    # 3. "~, The", "~, A", "~, An" 형태를 "The ~", "A ~", "An ~"으로 변경
    title_df = re.sub(r'^(.*),\s(The|A|An)$', r'\2 \1', title_df)
    
    # 4. 특수문자 제거
    title_df = re.sub(r'[^a-zA-Z0-9\s]', '', title_df)
    
    # 5. 소문자로 변환
    title_df = title_df.lower()
    
    return title_df

def fill_na(
        df: pd.DataFrame,
        col: str,
    ) -> pd.DataFrame:
    match col:
        case "year":
            df[col] = df[col].fillna(
                df["title"].str.extract(r"\((\d{4})\)", expand=False)  # 괄호 안 네 자리 숫자를 추출하는 정규표현식
            ).astype("int64")

        case _:
            df[col] = df[col].fillna("unknown")
    
    return df

def replace_duplication(
        train_ratings: pd.DataFrame,
        item_df: pd.DataFrame
    ) -> Tuple[pd.DataFrame, pd.DataFrame]:
    """중복되는 아이템이 아이템 번호가 같은 것을 제거하고, rating 데이터프레임에서는 하나의 아이템 번호로 통합합니다.

    Args:
        train_ratings (pd.DataFrame): train_ratings 데이터프레임
        item_df (pd.DataFrame): item_df 데이터프레임

    Returns:
        Tuple
        - pd.DataFrame: 전처리가 완료된 train_ratings 데이터프레임
        - pd.DataFrame: 전처리가 완료된 item_df 데이터프레임 
    """
    # 같은 영화인데 다른 item 값을 갖는 데이터 중에서 결측치가 있는 item 제거
    # 현재 우주전쟁(War of the Worlds, 2005) 영화가 2개의 item ID를 갖고 있다.
    item_df = item_df[item_df["item"] != 64997]

    # train_ratings에서 item 값을 변경하려는 인덱스 추출
    idx = train_ratings[(train_ratings["item"] == 64997)].index

    # train_ratings에 원하는 item 값으로 변경
    train_ratings.loc[idx, "item"] = 34048

    return train_ratings, item_df

# 계층 구조로 이루어진 데이터프레임을 배열 구조로 이루어진 데이터프레임으로 변경하는 함수
<<<<<<< HEAD
def tree2array(df: pd.DataFrame) -> pd.DataFrame:
    """계층적 구조로 이루어진 데이터프레임을 범주별 리스트 형식으로 변환합니다.

    Args:
        df (pd.DataFrame): 원본 데이터프레임

    Returns:
        pd.DataFrame: 변환된 데이터프레임
    """
=======
def tree2array(df):
>>>>>>> 4f23f864
    df_tolist = df.groupby(["item", "title", "year"]).agg({
        "genre": lambda x: list(x.unique()),
        "director": lambda x: list(x.unique()),
        "writer": lambda x: list(x.unique())
    }).reset_index()

    return df_tolist

# 함수 정의: num_negative만큼 negative_sampling하기
def negative_sampling(
        df: pd.DataFrame,
        user_col: str,
        item_col: str,
        num_negative: int
    ) -> pd.DataFrame:
    """
<<<<<<< HEAD

    Args:
        df (pd.DataFrame): user_col과 item_col을 column으로 갖는 데이터프레임
        user_col (str): _description_
        item_col (str): _description_
        num_negative (int): _description_
=======
    주어진 데이터프레임의 각 사용자에 대해 부정 샘플을 생성하고, 긍정 샘플과 결합하여 최종 데이터프레임을 반환합니다.

    Args:
        df (pd.DataFrame): user_col과 item_col을 column으로 갖는 데이터프레임
        user_col (str):  데이터프레임에서 사용자 ID를 나타내는 변수명
        item_col (str): 데이터프레임에서 아이템 ID를 나타내는 변수명
        num_negative (float): negative sample의 수
>>>>>>> 4f23f864

    Returns:
        pd.DataFrame: 기존 데이터프레임에 부정 샘플까지 결합한 데이터프레임 반환
    """

    df['review'] = 1
    user_group_dfs = list(df.groupby(user_col)[item_col])
    first_row = True
    user_neg_dfs = pd.DataFrame()
    items = set(df.loc[:, item_col])

    for u, u_items in tqdm(user_group_dfs):
        u_items = set(u_items)
        i_user_neg_item = np.random.choice(list(items - u_items), num_negative, replace=False)
        i_user_neg_df = pd.DataFrame({user_col: [u]*num_negative, item_col: i_user_neg_item, 'review': [0]*num_negative})
        
        if first_row == True:
            user_neg_dfs = i_user_neg_df
            first_row = False
        
        else:
            user_neg_dfs = pd.concat([user_neg_dfs, i_user_neg_df], axis = 0, sort=False)

    raw_rating_df = pd.concat([df, user_neg_dfs], axis = 0, sort=False) 
    
    return raw_rating_df
 
# pivot_col 기준으로 카운팅하기
def pivot_count(df: pd.DataFrame,
                pivot_col: str,
                col_name: str,
                ) -> pd.DataFrame:
    """
    주어진 데이터프레임에서 특정 열의 값에 대한 카운트를 계산하고, 그 결과를 새로운 열로 추가하여 최종 데이터프레임을 반환합니다.
    Args:
        df (pd.DataFrame): 분석할 데이터프레임
        pivot_col (str): 데이터프레임에서 피벗할 변수명
        col_name (str): pivot_col에서 계산된 카운트 값을 포함할 새로운 변수명

    Returns:
        pd.DataFrame: 최종 데이터프레임을 반환
    """

    if 'review' in df.columns:
        positive_df =  df[df["review"]==1]
        pivot_count_df = positive_df[pivot_col].value_counts()
    
    else:
        pivot_count_df = df[pivot_col].value_counts()

    df[col_name] =  df[pivot_col].map(pivot_count_df)
    
    return df<|MERGE_RESOLUTION|>--- conflicted
+++ resolved
@@ -179,7 +179,6 @@
     return train_ratings, item_df
 
 # 계층 구조로 이루어진 데이터프레임을 배열 구조로 이루어진 데이터프레임으로 변경하는 함수
-<<<<<<< HEAD
 def tree2array(df: pd.DataFrame) -> pd.DataFrame:
     """계층적 구조로 이루어진 데이터프레임을 범주별 리스트 형식으로 변환합니다.
 
@@ -189,9 +188,6 @@
     Returns:
         pd.DataFrame: 변환된 데이터프레임
     """
-=======
-def tree2array(df):
->>>>>>> 4f23f864
     df_tolist = df.groupby(["item", "title", "year"]).agg({
         "genre": lambda x: list(x.unique()),
         "director": lambda x: list(x.unique()),
@@ -208,22 +204,13 @@
         num_negative: int
     ) -> pd.DataFrame:
     """
-<<<<<<< HEAD
-
-    Args:
-        df (pd.DataFrame): user_col과 item_col을 column으로 갖는 데이터프레임
-        user_col (str): _description_
-        item_col (str): _description_
-        num_negative (int): _description_
-=======
     주어진 데이터프레임의 각 사용자에 대해 부정 샘플을 생성하고, 긍정 샘플과 결합하여 최종 데이터프레임을 반환합니다.
 
     Args:
         df (pd.DataFrame): user_col과 item_col을 column으로 갖는 데이터프레임
         user_col (str):  데이터프레임에서 사용자 ID를 나타내는 변수명
         item_col (str): 데이터프레임에서 아이템 ID를 나타내는 변수명
-        num_negative (float): negative sample의 수
->>>>>>> 4f23f864
+        num_negative (int): negative sample의 수
 
     Returns:
         pd.DataFrame: 기존 데이터프레임에 부정 샘플까지 결합한 데이터프레임 반환
