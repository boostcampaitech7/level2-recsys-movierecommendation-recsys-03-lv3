--- conflicted
+++ resolved
@@ -1,11 +1,8 @@
 import re
 import pandas as pd
 import numpy as np
-<<<<<<< HEAD
 
 from scipy.sparse import csr_matrix
-=======
->>>>>>> 29a169ef
 from sklearn.preprocessing import MultiLabelBinarizer
 from tqdm import tqdm
 from typing import Tuple
@@ -156,6 +153,8 @@
         case _:
             df[col] = df[col].fillna(-1)
             df[col] = df[col].apply(lambda x: x if type(x) == list else [x])
+            df[col] = df[col].fillna(-1)
+            df[col] = df[col].apply(lambda x: x if type(x) == list else [x])
     
     return df
 
@@ -203,6 +202,7 @@
     """
     rule = {
         "director": lambda x: list(x.unique()),
+        # "writer": lambda x: list(x.unique())
         # "writer": lambda x: list(x.unique())
     }
     if is_array:
@@ -249,29 +249,6 @@
     raw_rating_df["review"] = raw_rating_df["review"].fillna(1)
     raw_rating_df["review"].astype("int64")
 
-<<<<<<< HEAD
-    df["review"] = 1
-    user_group_dfs = list(df.groupby(user_col)[item_col])
-    first_row = True
-    user_neg_dfs = pd.DataFrame()
-    items = set(df.loc[:, item_col])
-
-    for u, u_items in tqdm(user_group_dfs):
-        u_items = set(u_items)
-        i_user_neg_item = np.random.choice(list(items - u_items), num_negative, replace=False)
-        i_user_neg_df = pd.DataFrame({user_col: [u]*num_negative, item_col: i_user_neg_item, "review": [0]*num_negative})
-        
-        if first_row == True:
-            user_neg_dfs = i_user_neg_df
-            first_row = False
-        
-        else:
-            user_neg_dfs = pd.concat([user_neg_dfs, i_user_neg_df], axis = 0, sort=False)
-
-    raw_rating_df = pd.concat([df, user_neg_dfs], axis = 0, sort=False) 
-    
-=======
->>>>>>> 29a169ef
     return raw_rating_df
 
  
@@ -283,11 +260,8 @@
     ) -> pd.DataFrame:
     """
     주어진 데이터프레임에서 특정 열의 값에 대한 카운트를 계산하고, 그 결과를 새로운 열로 추가하여 최종 데이터프레임을 반환합니다.
-<<<<<<< HEAD
-    
-=======
-
->>>>>>> 29a169ef
+
+    
     Args:
         df (pd.DataFrame): 분석할 데이터프레임
         pivot_col (str): 데이터프레임에서 피벗할 변수명
@@ -297,6 +271,7 @@
         pd.DataFrame: 최종 데이터프레임을 반환
     """
 
+    if "review" in df.columns:
     if "review" in df.columns:
         positive_df =  df[df["review"]==1]
         pivot_count_df = positive_df[pivot_col].value_counts()
